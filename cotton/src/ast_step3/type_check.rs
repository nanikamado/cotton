--- conflicted
+++ resolved
@@ -784,23 +784,9 @@
         min_type_incomplite(&arm.expr, type_variable_tracker);
     let (mut ts, bindings): (Vec<_>, Vec<_>) =
         arm.pattern.iter().map(pattern_to_type).unzip();
-<<<<<<< HEAD
     ts.push(body_type.constructor);
-    let bindings: FxHashMap<&str, (DeclId, types::Type)> = bindings
-        .into_iter()
-        .flatten()
-        .map(|(n, i, t)| (n, (i, t)))
-        .collect();
-=======
-    let mut arm_type = body_type.constructor;
-    let mut types = types.into_iter();
-    let first_type = types.next().unwrap();
-    for pattern_type in types.rev() {
-        arm_type = TypeUnit::Fn(pattern_type, arm_type).into()
-    }
     let bindings: FxHashMap<&str, (DeclId, types::Type)> =
         bindings.into_iter().flatten().collect();
->>>>>>> 228e7722
     let mut variable_requirements = Vec::new();
     let mut subtype_requirement = Vec::new();
     for p in body_type.variable_requirements.into_iter() {
