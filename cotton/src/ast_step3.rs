--- conflicted
+++ resolved
@@ -2,29 +2,17 @@
 pub mod type_util;
 
 pub use self::type_check::{
-<<<<<<< HEAD
-    type_check, ResolvedIdents, TypeVariableMap, VariableId,
-    VariableRequirement,
-};
-use crate::ast_step2::ident_id::IdentId;
-=======
     simplify_subtype_rel, type_check, ResolvedIdents, TypeVariableMap,
     VariableId, VariableRequirement,
 };
 use crate::ast_step2::ident_id::IdentId;
 use crate::ast_step2::types::TypeUnit;
->>>>>>> 5d3e23dd
 use crate::ast_step2::PatternUnit;
 use crate::ast_step2::{
     self,
     decl_id::DeclId,
     types::{Type, TypeMatchable, TypeVariable},
-<<<<<<< HEAD
-    DataDecl, IncompleteType, Pattern, SubtypeRelations,
-    TypeConstructor,
-=======
     DataDecl, IncompleteType, Pattern, SubtypeRelations, TypeConstructor,
->>>>>>> 5d3e23dd
 };
 pub use crate::ast_step3::type_check::ResolvedIdent;
 use fxhash::{FxHashMap, FxHashSet};
@@ -164,13 +152,7 @@
         ),
         ast_step2::Expr::Number(a) => Number(a),
         ast_step2::Expr::StrLiteral(a) => StrLiteral(a),
-<<<<<<< HEAD
-        ast_step2::Expr::Ident { name, ident_id } => {
-            Ident { name, ident_id }
-        }
-=======
         ast_step2::Expr::Ident { name, ident_id } => Ident { name, ident_id },
->>>>>>> 5d3e23dd
         ast_step2::Expr::Call(f, a) => Call(
             expr(
                 *f,
