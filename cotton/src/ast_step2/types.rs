pub use self::type_type::Type;
pub use self::type_unit::TypeUnit;
pub use self::type_unit::TypeVariable;
use super::IncompleteType;
use super::SubtypeRelations;
use crate::ast_step2::TypeId;
use crate::ast_step3::simplify_subtype_rel;
use crate::ast_step3::TypeVariableMap;
use crate::intrinsics::IntrinsicType;
use fxhash::FxHashSet;
use itertools::Itertools;
use std::fmt::Display;
use std::rc::Rc;

#[derive(Debug, Clone, PartialEq, Eq, PartialOrd, Ord, Hash)]
pub enum TypeMatchable<'a> {
    Fn(Type<'a>, Type<'a>),
    Union(Type<'a>),
    Variable(TypeVariable),
    Empty,
    RecursiveAlias { body: Type<'a> },
    Const { name: &'a str, id: TypeId },
    Tuple(Type<'a>, Type<'a>),
}

#[derive(Debug, Clone, PartialEq, Eq, PartialOrd, Ord, Hash)]
pub enum TypeMatchableRef<'a, 'b> {
    Fn(&'b Type<'a>, &'b Type<'a>),
    Union(&'b Type<'a>),
    Variable(TypeVariable),
    Empty,
    RecursiveAlias { body: &'b Type<'a> },
    Const { name: &'a str, id: TypeId },
    Tuple(&'b Type<'a>, &'b Type<'a>),
}

mod type_unit {
    use super::Type;
    use crate::ast_step2::TypeId;
    use std::{cell::Cell, fmt::Display};

    #[derive(Debug, Clone, Copy, PartialEq, Eq, PartialOrd, Ord, Hash)]
    pub struct TypeVariableInner(usize);

    #[derive(Debug, Clone, Copy, PartialEq, Eq, PartialOrd, Ord, Hash)]
    pub enum TypeVariable {
        Normal(TypeVariableInner),
        RecursiveIndex(usize),
    }

    #[derive(Clone, PartialEq, Eq, PartialOrd, Ord, Hash)]
    pub enum TypeUnit<'a> {
        Fn(Type<'a>, Type<'a>),
        Variable(TypeVariable),
        RecursiveAlias { body: Type<'a> },
        Const { name: &'a str, id: TypeId },
        Tuple(Type<'a>, Type<'a>),
    }

    impl Default for TypeVariable {
        fn default() -> Self {
            VARIABLE_COUNT.with(|c| {
                let t = c.get();
                c.set(t + 1);
                TypeVariable::Normal(TypeVariableInner(t))
            })
        }
    }

    impl TypeVariable {
        pub fn new() -> Self {
            Self::default()
        }

        pub fn recursive_index_zero() -> Self {
            Self::RecursiveIndex(0)
        }

        pub fn increment_recursive_index(self, n: i32) -> Self {
            match self {
                TypeVariable::Normal(n) => TypeVariable::Normal(n),
                TypeVariable::RecursiveIndex(m) => {
                    if n >= 0 {
                        TypeVariable::RecursiveIndex(m + n as usize)
                    } else {
                        TypeVariable::RecursiveIndex(m - (-n) as usize)
                    }
                }
            }
        }

        pub fn increment_recursive_index_with_bound(
            self,
            greater_than_or_equal_to: usize,
            n: i32,
        ) -> Self {
            match self {
                TypeVariable::RecursiveIndex(m)
                    if m >= greater_than_or_equal_to =>
                {
                    if n >= 0 {
                        TypeVariable::RecursiveIndex(m + n as usize)
                    } else {
                        TypeVariable::RecursiveIndex(m - (-n) as usize)
                    }
                }
                n => n,
            }
        }

        pub fn decrement_recursive_index_with_bound(
            self,
            greater_than_or_equal_to: usize,
        ) -> Self {
            match self {
                TypeVariable::RecursiveIndex(n)
                    if n >= greater_than_or_equal_to && n >= 1 =>
                {
                    TypeVariable::RecursiveIndex(n - 1)
                }
                n => n,
            }
        }

        pub fn is_recursive_index(self) -> bool {
            match self {
                TypeVariable::Normal(_) => false,
                TypeVariable::RecursiveIndex(_) => true,
            }
        }
    }

    impl TypeUnit<'_> {
        pub fn new_variable() -> Self {
            Self::Variable(TypeVariable::new())
        }
    }

    thread_local! {
        static VARIABLE_COUNT: Cell<usize> = Cell::new(0);
    }

    impl Display for TypeVariable {
        fn fmt(&self, f: &mut std::fmt::Formatter<'_>) -> std::fmt::Result {
            match self {
                TypeVariable::Normal(TypeVariableInner(n)) => {
                    write!(f, "t{}", n)
                }
                TypeVariable::RecursiveIndex(n) => {
                    write!(f, "d{}", n)
                }
            }
        }
    }
}

mod type_type {
    use super::{TypeMatchable, TypeMatchableRef, TypeUnit};
    use crate::{
        ast_step2::{types::unwrap_or_clone, SubtypeRelations},
        ast_step3::simplify_subtype_rel,
    };
    use std::{iter, rc::Rc, vec};

    #[derive(Clone, PartialEq, Eq, PartialOrd, Ord, Hash, Default)]
    pub struct Type<'a>(Vec<Rc<TypeUnit<'a>>>);

    impl<'a> IntoIterator for Type<'a> {
        type Item = Rc<TypeUnit<'a>>;

        type IntoIter = vec::IntoIter<Self::Item>;

        fn into_iter(self) -> Self::IntoIter {
            self.0.into_iter()
        }
    }

    impl<'a> Type<'a> {
        pub fn iter<'b>(&'b self) -> std::slice::Iter<'b, Rc<TypeUnit<'a>>> {
            self.0.iter()
        }

        pub fn len(&self) -> usize {
            self.0.len()
        }

        pub fn is_empty(&self) -> bool {
            self.0.is_empty()
        }

        pub fn matchable(mut self) -> TypeMatchable<'a> {
            use TypeMatchable::*;
            match self.0.len() {
                0 => Empty,
                1 => match unwrap_or_clone(self.0.pop().unwrap()) {
                    TypeUnit::Fn(arg, ret) => Fn(arg, ret),
                    TypeUnit::Variable(i) => Variable(i),
                    TypeUnit::RecursiveAlias { body } => {
                        RecursiveAlias { body }
                    }
                    TypeUnit::Const { name, id } => Const { name, id },
                    TypeUnit::Tuple(a, b) => Tuple(a, b),
                },
                _ => TypeMatchable::Union(self),
            }
        }

        pub fn matchable_ref<'b>(&'b self) -> TypeMatchableRef<'a, 'b> {
            use TypeMatchableRef::*;
            match self.0.len() {
                0 => Empty,
                1 => match &**self.0.first().unwrap() {
                    TypeUnit::Fn(arg, ret) => Fn(arg, ret),
                    TypeUnit::Variable(i) => Variable(*i),
                    TypeUnit::RecursiveAlias { body } => {
                        RecursiveAlias { body }
                    }
                    TypeUnit::Const { name, id } => Const { name, id: *id },
                    TypeUnit::Tuple(a, b) => Tuple(a, b),
                },
                _ => Union(self),
            }
        }

        pub fn union_in_place(&mut self, other: Self) {
            for t in other {
                self.insert(t);
            }
        }

        fn insert_to_vec(&mut self, other: Rc<TypeUnit<'a>>) {
            let i = self.0.partition_point(|x| *x < other);
            self.0.insert(i, other);
        }

        fn push_tuple(&mut self, t: TypeUnit<'a>) {
            match t {
                TypeUnit::Tuple(t_head, t_tail) => {
                    let mut m = Vec::with_capacity(self.0.len());
                    let mut merged = false;
                    while let Some(u) = self.0.pop() {
                        match unwrap_or_clone(u) {
                            TypeUnit::Tuple(u_head, u_tail)
                                if t_tail == u_tail =>
                            {
                                self.0.push(Rc::new(TypeUnit::Tuple(
                                    t_head.clone().union(u_head),
                                    u_tail,
                                )));
                                merged = true;
                                break;
                            }
                            t => {
                                m.push(Rc::new(t));
                            }
                        }
                    }
                    self.0.append(&mut m);
                    if !merged {
                        self.0.push(Rc::new(TypeUnit::Tuple(t_head, t_tail)));
                    }
                    self.0.sort_unstable();
                }
                t => {
                    self.insert_to_vec(Rc::new(t));
                }
            }
        }

        pub fn insert_with_already_considered_relations(
            &mut self,
            other: Rc<TypeUnit<'a>>,
            already_considered_relations: Option<SubtypeRelations<'a>>,
        ) {
            if other.contains_empty_in_covariant_candidate() {
                return;
            }
            if let Some(u) = self.0.pop() {
                let (u, t1, t2) = unwrap_or_clone(u).merge_union_with(
                    unwrap_or_clone(other),
                    already_considered_relations,
                );
                if let Some(t2) = t2 {
                    self.insert(Rc::new(t2)); //
                }
                if let Some(u) = u {
                    self.push_tuple(u);
                }
                if let Some(t1) = t1 {
                    self.push_tuple(t1);
                }
            } else {
                self.insert_to_vec(other);
            }
        }

        pub fn insert(&mut self, other: Rc<TypeUnit<'a>>) {
            self.insert_with_already_considered_relations(other, None);
        }

        pub fn increment_recursive_index(
            self,
            greater_than_or_equal_to: usize,
            n: i32,
        ) -> Self {
            Type(
                self.0
                    .into_iter()
                    .map(|t| {
                        Rc::new(unwrap_or_clone(t).increment_recursive_index(
                            greater_than_or_equal_to,
                            n,
                        ))
                    })
                    .collect(),
            )
        }
    }

    impl<'a> From<TypeUnit<'a>> for Type<'a> {
        fn from(t: TypeUnit<'a>) -> Self {
            Type(iter::once(Rc::new(t)).collect())
        }
    }

    impl<'a> From<Rc<TypeUnit<'a>>> for Type<'a> {
        fn from(t: Rc<TypeUnit<'a>>) -> Self {
            Type(iter::once(t).collect())
        }
    }

    impl<'a> TypeUnit<'a> {
        pub fn merge_union_with(
            self,
            other: Self,
            mut already_considered_relations: Option<SubtypeRelations<'a>>,
        ) -> (Option<Self>, Option<Self>, Option<Self>) {
            use TypeUnit::*;
            match (self, other) {
                (Tuple(a1, a2), Tuple(b1, b2)) => {
                    let (da, i, db) = a1.intersection_and_difference(b1);
                    (
                        if da.is_empty() {
                            None
                        } else {
                            Some(Tuple(da, a2.clone()))
                        },
                        if i.is_empty() {
                            None
                        } else {
                            Some(Tuple(i, a2.union(b2.clone())))
                        },
                        if db.is_empty() {
                            None
                        } else {
                            Some(Tuple(db, b2))
                        },
                    )
                }
                (
                    a @ (Variable(_) | Const { .. }),
                    b @ (Variable(_) | Const { .. }),
                ) => {
                    if a == b {
                        (None, Some(a), None)
                    } else {
                        (Some(a), None, Some(b))
                    }
                }
                (Fn(a1, a2), Fn(b1, b2)) => {
                    if a1 == b1 {
                        (None, Some(Fn(a1, a2.union(b2))), None)
                    } else {
                        (Some(Fn(a1, a2)), None, Some(Fn(b1, b2)))
                    }
                }
                (a @ RecursiveAlias { .. }, b) => {
                    let r = simplify_subtype_rel(
                        b.clone().into(),
                        a.clone().into(),
                        already_considered_relations.as_mut(),
                    );
                    if r.map(|r| r.is_empty()).unwrap_or(false) {
                        (None, Some(a), None)
                    } else {
                        (Some(a), None, Some(b))
                    }
                }
                (a, b @ RecursiveAlias { .. }) => {
                    let r = simplify_subtype_rel(
                        a.clone().into(),
                        b.clone().into(),
                        already_considered_relations.as_mut(),
                    );
                    if r.map(|r| r.is_empty()).unwrap_or(false) {
                        (None, Some(b), None)
                    } else {
                        (Some(a), None, Some(b))
                    }
                }
                (
                    a @ Fn(_, _),
                    b @ (Variable(_) | Const { .. } | Tuple(_, _)),
                )
                | (
                    a @ Tuple(_, _),
                    b @ (Variable(_) | Const { .. } | Fn(_, _)),
                )
                | (
                    a @ (Variable(_) | Const { .. }),
                    b @ (Fn(_, _) | Tuple(_, _)),
                ) => (Some(a), None, Some(b)),
            }
        }

        pub fn contains_empty_in_covariant_candidate(&self) -> bool {
            match self {
                TypeUnit::Fn(_, a) => a.is_empty(),
                TypeUnit::Tuple(a, b) => a.is_empty() || b.is_empty(),
                TypeUnit::RecursiveAlias { body } => body.is_empty(),
                TypeUnit::Const { .. } | TypeUnit::Variable(_) => false,
            }
        }

        fn increment_recursive_index(
            self,
            greater_than_or_equal_to: usize,
            n: i32,
        ) -> Self {
            match self {
                TypeUnit::Fn(a, b) => TypeUnit::Fn(
                    a.increment_recursive_index(greater_than_or_equal_to, n),
                    b.increment_recursive_index(greater_than_or_equal_to, n),
                ),
                TypeUnit::Variable(v) => {
                    TypeUnit::Variable(v.increment_recursive_index_with_bound(
                        greater_than_or_equal_to,
                        n,
                    ))
                }
                TypeUnit::RecursiveAlias { body } => TypeUnit::RecursiveAlias {
                    body: body.increment_recursive_index(
                        greater_than_or_equal_to + 1,
                        n,
                    ),
                },
                TypeUnit::Const { name, id } => TypeUnit::Const { name, id },
                TypeUnit::Tuple(a, b) => TypeUnit::Tuple(
                    a.increment_recursive_index(greater_than_or_equal_to, n),
                    b.increment_recursive_index(greater_than_or_equal_to, n),
                ),
            }
        }
    }
}

impl<'a> Type<'a> {
    #[allow(clippy::wrong_self_convention)]
    pub fn is_subtype_of(self, other: Self) -> bool {
        let r = simplify_subtype_rel(self, other, None);
        r.map(|v| v.is_empty()).unwrap_or(false)
    }

    #[allow(clippy::wrong_self_convention)]
    pub fn is_subtype_of_with_rels(
        self,
        other: Self,
        already_considered_relations: Option<&mut SubtypeRelations<'a>>,
    ) -> bool {
        let r = simplify_subtype_rel(self, other, already_considered_relations);
        r.map(|v| v.is_empty()).unwrap_or(false)
    }
}

impl<'a> FromIterator<TypeUnit<'a>> for Type<'a> {
    fn from_iter<T: IntoIterator<Item = TypeUnit<'a>>>(iter: T) -> Self {
        let mut t = Type::default();
        for u in iter.into_iter() {
            t.insert_with_already_considered_relations(
                Rc::new(u),
                Some(Default::default()),
            );
        }
        t
    }
}

impl<'a> FromIterator<Rc<TypeUnit<'a>>> for Type<'a> {
    fn from_iter<T: IntoIterator<Item = Rc<TypeUnit<'a>>>>(iter: T) -> Self {
        let mut t = Type::default();
        for u in iter.into_iter() {
            t.insert_with_already_considered_relations(
                u,
                Some(Default::default()),
            );
        }
        t
    }
}

impl<'a> From<TypeMatchable<'a>> for Type<'a> {
    fn from(m: TypeMatchable<'a>) -> Self {
        match m {
            TypeMatchable::Fn(a, b) => TypeUnit::Fn(a, b).into(),
            TypeMatchable::Union(u) => u,
            TypeMatchable::Variable(i) => TypeUnit::Variable(i).into(),
            TypeMatchable::Empty => Default::default(),
            TypeMatchable::RecursiveAlias { body } => {
                TypeUnit::RecursiveAlias { body }.into()
            }
            TypeMatchable::Const { name, id } => {
                TypeUnit::Const { name, id }.into()
            }
            TypeMatchable::Tuple(a, b) => TypeUnit::Tuple(a, b).into(),
        }
    }
}

#[derive(Debug, Hash, Clone, PartialEq, Eq, PartialOrd, Ord)]
pub struct SingleTypeConstructor<'a> {
    pub type_: Type<'a>,
    pub contravariant_candidates_from_annotation: Option<Vec<TypeVariable>>,
}

impl<'a> TypeConstructor<'a> for SingleTypeConstructor<'a> {
    fn all_type_variables(&self) -> fxhash::FxHashSet<TypeVariable> {
        self.type_.all_type_variables()
    }

    fn all_type_variables_vec(&self) -> Vec<TypeVariable> {
        self.type_.all_type_variables_vec()
    }

    fn replace_num(
        mut self,
        from: TypeVariable,
        to: &type_type::Type<'a>,
    ) -> Self {
        self.type_ = self.type_.replace_num(from, to);
        self
    }

    fn replace_num_with_update_flag(
        mut self,
        from: TypeVariable,
        to: &Type<'a>,
        recursive_alias_depth: usize,
    ) -> (Self, bool) {
        let updated;
        (self.type_, updated) = self.type_.replace_num_with_update_flag(
            from,
            to,
            recursive_alias_depth,
        );
        (self, updated)
    }

    fn covariant_type_variables(&self) -> Vec<TypeVariable> {
        if self.contravariant_candidates_from_annotation.is_some() {
            self.all_type_variables().into_iter().collect()
        } else {
            self.type_.covariant_type_variables()
        }
    }

    fn contravariant_type_variables(&self) -> Vec<TypeVariable> {
        if let Some(cs) = self.contravariant_candidates_from_annotation.as_ref()
        {
            cs.clone()
        } else {
            self.type_.contravariant_type_variables()
        }
    }

    fn find_recursive_alias(&self) -> Option<&Type<'a>> {
        self.type_.find_recursive_alias()
    }

    fn replace_type(mut self, from: &TypeUnit<'a>, to: &TypeUnit<'a>) -> Self {
        self.type_ = self.type_.replace_type(from, to);
        self
    }

    fn replace_type_union(mut self, from: &Type, to: &TypeUnit<'a>) -> Self {
        self.type_ = self.type_.replace_type_union(from, to);
        self
    }

    fn replace_type_union_with_update_flag(
        mut self,
        from: &Type,
        to: &TypeUnit<'a>,
        recursive_alias_depth: usize,
    ) -> (Self, bool) {
        let updated;
        (self.type_, updated) = self.type_.replace_type_union_with_update_flag(
            from,
            to,
            recursive_alias_depth,
        );
        (self, updated)
    }

    fn map_type<F: FnMut(Type<'a>) -> Type<'a>>(mut self, f: F) -> Self {
        self.type_ = self.type_.map_type(f);
        self
    }

    fn normalize_contravariant_candidates_from_annotation(
        mut self,
        map: &mut TypeVariableMap,
    ) -> Option<Self> {
<<<<<<< HEAD
        if let Some(a) = self.contravariant_candidates_from_annotation
        {
=======
        if let Some(a) = self.contravariant_candidates_from_annotation {
>>>>>>> 5d3e23dd
            self.contravariant_candidates_from_annotation = Some(
                a.into_iter()
                    .map(|t| {
                        if let TypeMatchable::Variable(v) =
                            map.find(t).matchable()
                        {
                            Some(v)
                        } else {
                            None
                        }
                    })
                    .collect::<Option<_>>()?,
            )
        };
        Some(self)
    }

    fn contains_variable(&self, v: TypeVariable) -> bool {
        self.type_.contains_variable(v)
    }
}

impl<'a> TypeConstructor<'a> for Type<'a> {
    fn all_type_variables(&self) -> fxhash::FxHashSet<TypeVariable> {
        self.all_type_variables_vec().into_iter().collect()
    }

    fn all_type_variables_vec(&self) -> Vec<TypeVariable> {
        self.iter().flat_map(|t| t.all_type_variables()).collect()
    }

    fn replace_num(self, from: TypeVariable, to: &Self) -> Self {
        self.replace_num_with_update_flag(from, to, 0).0
    }

    fn replace_num_with_update_flag(
        self,
        from: TypeVariable,
        to: &Self,
        recursive_alias_depth: usize,
    ) -> (Self, bool) {
        let mut updated = false;
        let mut t = Type::default();
        for u in self {
            let (u, up_) = unwrap_or_clone(u).replace_num_with_update_flag(
                from,
                to,
                recursive_alias_depth,
            );
            updated |= up_;
            for u in u {
                t.insert_with_already_considered_relations(u, None);
            }
        }
        (t, updated)
    }

    fn covariant_type_variables(&self) -> Vec<TypeVariable> {
        match self.matchable_ref() {
            TypeMatchableRef::Fn(a, r) => merge_vec(
                r.covariant_type_variables(),
                a.contravariant_type_variables(),
            ),
            TypeMatchableRef::Union(cs) => cs
                .iter()
                .map(|c| Type::from(c.clone()).covariant_type_variables())
                .concat(),
            TypeMatchableRef::Variable(n) => {
                vec![n]
            }
            TypeMatchableRef::Empty => Default::default(),
            TypeMatchableRef::RecursiveAlias { body } => {
                let mut vs: FxHashSet<_> =
                    body.covariant_type_variables().into_iter().collect();
                vs.remove(&TypeVariable::RecursiveIndex(0));
                vs.into_iter().collect()
            }
            TypeMatchableRef::Const { .. } => Vec::new(),
            TypeMatchableRef::Tuple(a, b) => merge_vec(
                a.covariant_type_variables(),
                b.covariant_type_variables(),
            ),
        }
    }

    fn contravariant_type_variables(&self) -> Vec<TypeVariable> {
        match self.matchable_ref() {
            TypeMatchableRef::Fn(a, r) => merge_vec(
                a.covariant_type_variables(),
                r.contravariant_type_variables(),
            ),
            TypeMatchableRef::Union(cs) => cs
                .iter()
                .map(|c| Type::from(c.clone()).contravariant_type_variables())
                .concat(),
            TypeMatchableRef::Variable(_) | TypeMatchableRef::Empty => {
                Default::default()
            }
            TypeMatchableRef::RecursiveAlias { body } => {
                let mut vs: FxHashSet<_> =
                    body.contravariant_type_variables().into_iter().collect();
                vs.remove(&TypeVariable::RecursiveIndex(0));
                vs.into_iter().collect()
            }
            TypeMatchableRef::Const { .. } => Vec::new(),
            TypeMatchableRef::Tuple(a, b) => merge_vec(
                a.contravariant_type_variables(),
                b.contravariant_type_variables(),
            ),
        }
    }

    fn find_recursive_alias(&self) -> Option<&Type<'a>> {
        self.iter().find_map(|t| t.find_recursive_alias())
    }

    fn replace_type(self, from: &TypeUnit<'a>, to: &TypeUnit<'a>) -> Self {
        self.into_iter()
            .map(|t| unwrap_or_clone(t).replace_type(from, to))
            .collect()
    }

    fn replace_type_union(self, from: &Type, to: &TypeUnit<'a>) -> Self {
        if self == *from {
            to.clone().into()
        } else {
            self.into_iter()
                .map(|t| unwrap_or_clone(t).replace_type_union(from, to))
                .collect()
        }
    }

    fn replace_type_union_with_update_flag(
        self,
        from: &Type,
        to: &TypeUnit<'a>,
        recursive_alias_depth: usize,
    ) -> (Self, bool) {
        if self == *from {
            (to.clone().into(), true)
        } else {
            let mut updated = false;
            (
                self.into_iter()
                    .map(|t| {
                        let (t, u) = unwrap_or_clone(t)
                            .replace_type_union_with_update_flag(
                                from,
                                to,
                                recursive_alias_depth,
                            );
                        updated |= u;
                        t
                    })
                    .collect(),
                updated,
            )
        }
    }

    fn map_type<F: FnMut(Type<'a>) -> Type<'a>>(self, mut f: F) -> Self {
        f(self)
    }

    fn normalize_contravariant_candidates_from_annotation(
        self,
        _map: &mut TypeVariableMap<'a>,
    ) -> Option<Self> {
        Some(self)
    }

    fn contains_variable(&self, v: TypeVariable) -> bool {
        self.iter().any(|t| t.contains_variable(v))
    }
}

pub fn merge_vec<T>(mut a: Vec<T>, mut b: Vec<T>) -> Vec<T> {
    a.append(&mut b);
    a
}

pub trait TypeConstructor<'a>:
    Sized + std::fmt::Debug + std::fmt::Display + Eq + Clone + std::hash::Hash
{
    fn all_type_variables(&self) -> FxHashSet<TypeVariable>;
    fn all_type_variables_vec(&self) -> Vec<TypeVariable>;
    fn contains_variable(&self, v: TypeVariable) -> bool;
    fn replace_num(self, from: TypeVariable, to: &Type<'a>) -> Self;
    fn replace_num_with_update_flag(
        self,
        from: TypeVariable,
        to: &Type<'a>,
        recursive_alias_depth: usize,
    ) -> (Self, bool);
    fn covariant_type_variables(&self) -> Vec<TypeVariable>;
    fn contravariant_type_variables(&self) -> Vec<TypeVariable>;
    fn find_recursive_alias(&self) -> Option<&Type<'a>>;
    fn replace_type(self, from: &TypeUnit<'a>, to: &TypeUnit<'a>) -> Self;
    fn replace_type_union(self, from: &Type, to: &TypeUnit<'a>) -> Self;
    fn replace_type_union_with_update_flag(
        self,
        from: &Type,
        to: &TypeUnit<'a>,
        recursive_alias_depth: usize,
    ) -> (Self, bool);
    fn map_type<F: FnMut(Type<'a>) -> Type<'a>>(self, f: F) -> Self;
    fn normalize_contravariant_candidates_from_annotation(
        self,
        map: &mut TypeVariableMap<'a>,
    ) -> Option<Self>;
}

impl<'a> TypeUnit<'a> {
    fn find_recursive_alias(&self) -> Option<&Type<'a>> {
        match self {
            TypeUnit::Fn(a, r) => {
                [a, r].iter().find_map(|a| a.find_recursive_alias())
            }
            TypeUnit::Variable(_) => None,
            TypeUnit::RecursiveAlias { body } => Some(body),
            TypeUnit::Const { .. } => None,
            TypeUnit::Tuple(a, b) => {
                [a, b].iter().find_map(|a| a.find_recursive_alias())
            }
        }
    }
}

pub fn unwrap_or_clone<T: Clone>(this: Rc<T>) -> T {
    Rc::try_unwrap(this).unwrap_or_else(|rc| (*rc).clone())
}

impl Display for Type<'_> {
    fn fmt(&self, f: &mut std::fmt::Formatter<'_>) -> std::fmt::Result {
        use TypeMatchableRef::*;
        match self.matchable_ref() {
            Fn(arg, rtn) => {
                if let Fn(_, _) = arg.matchable_ref() {
                    write!(f, "({}) -> {}", arg, rtn)
                } else {
                    write!(f, "{} -> {}", arg, rtn)
                }
            }
            Union(a) => write!(
                f,
                "{{{}}}",
                a.iter()
                    .map(|t| {
                        if let TypeUnit::Fn(_, _) = **t {
                            format!("({})", t)
                        } else {
                            format!("{}", t)
                        }
                    })
                    .join(" | ")
            ),
            Variable(n) => write!(f, "{}", n),
            Empty => write!(f, "∅"),
            RecursiveAlias { body } => {
                write!(f, "rec[{}]", *body)
            }
            Const { name, .. } => write!(f, ":{}", name),
            Tuple(a, b) => fmt_tuple(a, b, f),
        }
    }
}

impl std::fmt::Debug for Type<'_> {
    fn fmt(&self, f: &mut std::fmt::Formatter<'_>) -> std::fmt::Result {
        use TypeMatchableRef::*;
        match self.matchable_ref() {
            Fn(arg, rtn) => {
                if let Fn(_, _) = arg.matchable_ref() {
                    write!(f, "({:?}) -> {:?}", arg, rtn)
                } else {
                    write!(f, "{:?} -> {:?}", arg, rtn)
                }
            }
            Union(a) => write!(
                f,
                "{{{}}}",
                a.iter()
                    .map(|t| {
                        if let TypeUnit::Fn(_, _) = **t {
                            format!("({:?})", t)
                        } else {
                            format!("{:?}", t)
                        }
                    })
                    .join(" | ")
            ),
            Variable(n) => write!(f, "{}", n),
            Empty => write!(f, "∅"),
            RecursiveAlias { body } => {
                write!(f, "rec[{:?}]", *body)
            }
            Const { name, .. } => write!(f, ":{}", name),
            Tuple(a, b) => write!(f, "({a:?}, {b:?})"),
        }
    }
}

impl std::fmt::Debug for TypeUnit<'_> {
    fn fmt(&self, f: &mut std::fmt::Formatter<'_>) -> std::fmt::Result {
        use TypeUnit::*;
        match self {
            Fn(arg, rtn) => {
                if let TypeMatchableRef::Fn(_, _) = arg.matchable_ref() {
                    write!(f, "({:?}) -> {:?}", arg, rtn)
                } else {
                    write!(f, "{:?} -> {:?}", arg, rtn)
                }
            }
            Variable(n) => write!(f, "{}", n),
            RecursiveAlias { body } => {
                write!(f, "rec[{:?}]", *body)
            }
            Const { name, .. } => write!(f, ":{name}"),
            Tuple(a, b) => write!(f, "({a:?}, {b:?})"),
        }
    }
}

impl Display for TypeUnit<'_> {
    fn fmt(&self, f: &mut std::fmt::Formatter<'_>) -> std::fmt::Result {
        use TypeUnit::*;
        match self {
            Fn(arg, rtn) => {
                if let TypeMatchableRef::Fn(_, _) = arg.matchable_ref() {
                    write!(f, "({}) -> {}", arg, rtn)
                } else {
                    write!(f, "{} -> {}", arg, rtn)
                }
            }
            Variable(n) => write!(f, "{}", n),
            RecursiveAlias { body } => {
                write!(f, "rec[{}]", *body)
            }
            Const { name, .. } => write!(f, ":{name}"),
            Tuple(a, b) => fmt_tuple(a, b, f),
        }
    }
}

fn fmt_tuple(
    a: &Type<'_>,
    b: &Type<'_>,
    f: &mut std::fmt::Formatter<'_>,
) -> std::fmt::Result {
    if let TypeMatchableRef::Const { name, .. } = a.matchable_ref() {
        match b.matchable_ref() {
            TypeMatchableRef::Const { id, .. }
                if id == TypeId::Intrinsic(IntrinsicType::Unit) =>
            {
                write!(f, "{}", name)
            }
            TypeMatchableRef::Tuple(h, t) => {
                write!(f, "{}[{}", name, h)?;
                fmt_tuple_tail(t, f)
            }
            TypeMatchableRef::Union(u) => {
                write!(f, "{}[{}]", name, u)
            }
            _ => panic!("expected tuple but found {}", b),
        }
    } else {
        write!(f, "[{a}")?;
        fmt_tuple_tail(b, f)
    }
}

fn fmt_tuple_tail(
    tuple: &Type<'_>,
    f: &mut std::fmt::Formatter<'_>,
) -> std::fmt::Result {
    use TypeMatchableRef::*;
    match tuple.matchable_ref() {
        Union(u) => write!(f, "] <> {{{}}}", u.iter().format(" | ")),
        Empty => write!(f, "] <> ∅"),
        Tuple(a, b) => {
            write!(f, ", {}", a)?;
            fmt_tuple_tail(b, f)
        }
        Const { id, .. } if id == TypeId::Intrinsic(IntrinsicType::Unit) => {
            write!(f, "]")
        }
        _ => panic!("expected tuple but found {}", tuple),
    }
}

impl Display for SingleTypeConstructor<'_> {
    fn fmt(&self, f: &mut std::fmt::Formatter<'_>) -> std::fmt::Result {
        write!(
            f,
            "{} (annotation: {})",
            self.type_,
            self.contravariant_candidates_from_annotation
                .as_ref()
                .map(|v| format!(
                    "[{}]",
                    v.iter().map(|v| format!("{v}")).join(", ")
                ))
                .unwrap_or_else(|| "None".to_string())
        )
    }
}

impl<'a> From<IncompleteType<'a, SingleTypeConstructor<'a>>>
    for IncompleteType<'a, Type<'a>>
{
    fn from(t: IncompleteType<'a, SingleTypeConstructor<'a>>) -> Self {
        IncompleteType {
            constructor: t.constructor.type_,
            variable_requirements: t.variable_requirements,
            subtype_relations: t.subtype_relations,
            pattern_restrictions: t.pattern_restrictions,
            already_considered_relations: t.already_considered_relations,
        }
    }
}<|MERGE_RESOLUTION|>--- conflicted
+++ resolved
@@ -610,12 +610,7 @@
         mut self,
         map: &mut TypeVariableMap,
     ) -> Option<Self> {
-<<<<<<< HEAD
-        if let Some(a) = self.contravariant_candidates_from_annotation
-        {
-=======
         if let Some(a) = self.contravariant_candidates_from_annotation {
->>>>>>> 5d3e23dd
             self.contravariant_candidates_from_annotation = Some(
                 a.into_iter()
                     .map(|t| {
