--- conflicted
+++ resolved
@@ -83,18 +83,9 @@
 
 #[derive(Debug, PartialEq, Clone)]
 struct Monomorphics<'a, 'b> {
-<<<<<<< HEAD
-    map: FxHashMap<
-        (DeclId, BTreeMap<TypeVariable, Type<'a>>),
-        VariableDecl<'a>,
-    >,
-    variable_decls:
-        FxHashMap<DeclId, &'b ast_step3::VariableDecl<'a>>,
-=======
     map:
         FxHashMap<(DeclId, BTreeMap<TypeVariable, Type<'a>>), VariableDecl<'a>>,
     variable_decls: FxHashMap<DeclId, &'b ast_step3::VariableDecl<'a>>,
->>>>>>> 5d3e23dd
     data_decls: FxHashMap<DeclId, &'b ast_step2::DataDecl<'a>>,
     resolved_idents: &'b ResolvedIdents<'a>,
 }
@@ -133,12 +124,7 @@
         Default::default(),
         Default::default(),
     );
-<<<<<<< HEAD
-    let decls =
-        monomorphics.map.into_iter().map(|(_, d)| d).collect();
-=======
     let decls = monomorphics.map.into_iter().map(|(_, d)| d).collect();
->>>>>>> 5d3e23dd
     (decls, entry_point)
 }
 
@@ -152,30 +138,16 @@
     ) -> DeclId {
         if let Some(d) = trace.get(&old_decl_id) {
             *d
-<<<<<<< HEAD
-        } else if let Some(d) =
-            self.map.get(&(old_decl_id, type_args.clone()))
-        {
-            d.decl_id
-        } else if let Some(d) = self.variable_decls.get(&old_decl_id)
-        {
-=======
         } else if let Some(d) = self.map.get(&(old_decl_id, type_args.clone()))
         {
             d.decl_id
         } else if let Some(d) = self.variable_decls.get(&old_decl_id) {
->>>>>>> 5d3e23dd
             let d = (*d).clone();
             let new_decl_id = DeclId::new();
             trace.insert(old_decl_id, new_decl_id);
             let (mut value, mut value_t) =
                 self.monomorphy_expr(d.value, &type_args, trace);
-<<<<<<< HEAD
-            for (decl_id, name, t) in implicit_args.into_iter().rev()
-            {
-=======
             for (decl_id, name, t) in implicit_args.into_iter().rev() {
->>>>>>> 5d3e23dd
                 value = Expr::Lambda(vec![FnArm {
                     pattern: vec![vec![PatternUnit::Binder(
                         name,
@@ -187,23 +159,14 @@
                 value_t = TypeUnit::Fn(t, value_t).into();
             }
             let value = (value, value_t);
-<<<<<<< HEAD
-            verify_types_do_not_have_free_variables(&value)
-                .unwrap_or_else(|t| {
-=======
             verify_types_do_not_have_free_variables(&value).unwrap_or_else(
                 |t| {
->>>>>>> 5d3e23dd
                     panic!(
                         "could not identify type variable in {}, {}",
                         t.1, d.name
                     )
-<<<<<<< HEAD
-                });
-=======
                 },
             );
->>>>>>> 5d3e23dd
             self.map.insert(
                 (old_decl_id, type_args),
                 VariableDecl {
@@ -233,14 +196,7 @@
             VariableId::Decl(decl_id) => {
                 if let Some(d) = self.data_decls.get(&decl_id) {
                     new_type_args = Some(
-<<<<<<< HEAD
-                        d.fields
-                            .iter()
-                            .map(|v| type_args[v].clone())
-                            .collect(),
-=======
                         d.fields.iter().map(|v| type_args[v].clone()).collect(),
->>>>>>> 5d3e23dd
                     );
                     VariableId::Decl(decl_id)
                 } else {
@@ -251,13 +207,7 @@
                             resolved_item
                                 .implicit_args
                                 .iter()
-<<<<<<< HEAD
-                                .map(|(i, name, t, _)| {
-                                    (*i, *name, t.clone())
-                                })
-=======
                                 .map(|(i, name, t, _)| (*i, *name, t.clone()))
->>>>>>> 5d3e23dd
                                 .collect(),
                             trace,
                         ),
@@ -282,16 +232,8 @@
             ast_step3::Expr::Lambda(arms) => Expr::Lambda(
                 arms.into_iter()
                     .map(|a| {
-<<<<<<< HEAD
-                        let expr = self.monomorphy_expr(
-                            a.expr,
-                            t_args,
-                            trace.clone(),
-                        );
-=======
                         let expr =
                             self.monomorphy_expr(a.expr, t_args, trace.clone());
->>>>>>> 5d3e23dd
                         FnArm {
                             pattern: a.pattern,
                             expr,
@@ -323,44 +265,6 @@
                 for (_, _, implicit_arg_t, _) in
                     resolved_item.implicit_args.iter().rev()
                 {
-<<<<<<< HEAD
-                    fn_t = TypeUnit::Fn(implicit_arg_t.clone(), fn_t)
-                        .into();
-                    ts.push(fn_t.clone());
-                }
-                for (
-                    (_, name, implicit_arg_t, resolved_item),
-                    fn_t,
-                ) in resolved_item
-                    .implicit_args
-                    .iter()
-                    .zip(ts.into_iter().rev())
-                {
-                    let (variable_id, type_args) = self
-                        .get_variable_id_from_resolved_item(
-                            &resolved_item
-                                .clone()
-                                .replace_variables(t_args),
-                            trace.clone(),
-                        );
-                    value = Expr::Call(
-                        Box::new((value, fn_t)),
-                        Box::new((
-                            Expr::Ident {
-                                name,
-                                variable_id,
-                                type_args,
-                            },
-                            implicit_arg_t.clone(),
-                        )),
-                    );
-                }
-                value
-            }
-            ast_step3::Expr::Call(f, a) => Expr::Call(
-                self.monomorphy_expr(*f, t_args, trace.clone())
-                    .into(),
-=======
                     fn_t = TypeUnit::Fn(implicit_arg_t.clone(), fn_t).into();
                     ts.push(fn_t.clone());
                 }
@@ -388,22 +292,13 @@
             }
             ast_step3::Expr::Call(f, a) => Expr::Call(
                 self.monomorphy_expr(*f, t_args, trace.clone()).into(),
->>>>>>> 5d3e23dd
                 self.monomorphy_expr(*a, t_args, trace).into(),
             ),
             ast_step3::Expr::Do(exprs) => Expr::DoBlock(
                 exprs
                     .into_iter()
                     .map(|expr| {
-<<<<<<< HEAD
-                        self.monomorphy_expr(
-                            expr,
-                            t_args,
-                            trace.clone(),
-                        )
-=======
                         self.monomorphy_expr(expr, t_args, trace.clone())
->>>>>>> 5d3e23dd
                     })
                     .collect(),
             ),
