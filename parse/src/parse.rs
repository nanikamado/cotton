use crate::lex::{Span, Token};
use ariadne::{Color, Fmt, Label, Report, ReportKind, Source};
use chumsky::{prelude::*, Error, Stream};

#[derive(Debug, PartialEq, Eq, Clone, Default)]
pub struct Forall {
    pub type_variables: Vec<(String, Vec<String>)>,
}

#[derive(Debug, PartialEq, Eq, Clone)]
pub struct VariableDecl {
    pub name: String,
    pub type_annotation: Option<(Type, Forall)>,
    pub expr: Expr,
}

#[derive(Debug, PartialEq, Eq, Clone)]
pub enum OpSequenceUnit<T> {
    Operand(T),
    Op(String),
    Apply(Vec<OpSequenceUnit<T>>),
}

pub type Expr = Vec<OpSequenceUnit<ExprUnit>>;

#[derive(Debug, PartialEq, Eq, Clone)]
pub enum ExprUnit {
    Int(String),
    Str(String),
    Ident(String),
    Case(Vec<FnArm>),
    Paren(Expr),
    Do(Vec<Expr>),
    VariableDecl(VariableDecl),
}

#[derive(Debug, PartialEq, Eq, Clone)]
pub enum TypeUnit {
    Ident(String),
    Paren(Type),
}

pub type Type = Vec<OpSequenceUnit<TypeUnit>>;

#[derive(Debug, PartialEq, Eq, Clone)]
pub enum PatternUnit {
    Int(String),
    Str(String),
    Constructor(String, Vec<Pattern>),
    Underscore,
    Bind(String),
}

pub type Pattern = Vec<OpSequenceUnit<PatternUnit>>;

#[derive(Debug, PartialEq, Eq, Clone)]
pub struct FnArm {
    pub pattern: Vec<Pattern>,
    pub pattern_type: Vec<Option<Type>>,
    pub expr: Expr,
}

#[derive(Debug, PartialEq, Eq, Clone)]
pub struct OpPrecedenceDecl {
    pub name: String,
    pub associativity: Associativity,
    pub precedence: i32,
}

#[derive(Debug, PartialEq, Eq, Clone, Copy)]
pub enum Associativity {
    Left,
    Right,
    UnaryLeft,
}

#[derive(Debug, PartialEq, Eq, Clone)]
pub struct DataDecl {
    pub name: String,
    pub field_len: usize,
}

#[derive(Debug, PartialEq, Eq, Clone)]
pub struct TypeAliasDecl {
    pub name: String,
    pub body: (Type, Forall),
}

#[derive(Debug, PartialEq, Eq, Clone)]
pub struct InterfaceDecl {
    pub name: String,
    pub variables: Vec<(String, Type, Forall)>,
}

#[derive(Debug, PartialEq, Eq, Clone)]
pub enum Decl {
    Variable(VariableDecl),
    OpPrecedence(OpPrecedenceDecl),
    Data(DataDecl),
    TypeAlias(TypeAliasDecl),
    Interface(InterfaceDecl),
}

#[derive(Debug, PartialEq, Eq)]
pub struct Ast {
    pub decls: Vec<Decl>,
}

fn indented<'a, O: 'a + Clone, E: 'a + Error<Token> + Clone>(
    p: impl 'a + Parser<Token, O, Error = E> + Clone,
) -> Recursive<'a, Token, O, E> {
    recursive(|indented| {
        let indented = indented.or(p);
        indented
            .clone()
            .delimited_by(just(Token::Indent), just(Token::Dedent))
            .or(indented
                .delimited_by(just(Token::Paren('{')), just(Token::Paren('}'))))
    })
}

fn parser() -> impl Parser<Token, Vec<Decl>, Error = Simple<Token>> {
    let int = select! { Token::Int(i) => i };
    let str = select! { Token::Str(s) => s };
    let op = select! { Token::Op(s) => s };
    let ident = select! { Token::Ident(ident) => ident };
    let capital_head_ident =
        select! { Token::CapitalHeadIdent(ident) => ident };
    let ident = ident.or(capital_head_ident);
    let open_paren =
        just(Token::Paren('(')).or(just(Token::OpenParenWithoutPad));
    let ident_or_op =
        ident.or(op.delimited_by(open_paren.clone(), just(Token::Paren(')'))));
    let pattern = recursive(|pattern| {
        let constructor_pattern = capital_head_ident
            .then(
                pattern
                    .separated_by(just(Token::Comma))
                    .allow_trailing()
                    .delimited_by(open_paren.clone(), just(Token::Paren(')')))
                    .or_not(),
            )
            .map(|(name, args)| {
                PatternUnit::Constructor(name, args.unwrap_or_default())
            });
        let pattern_unit = constructor_pattern
            .or(just(Token::Ident("_".to_string()))
                .map(|_| PatternUnit::Underscore))
            .or(ident.map(PatternUnit::Bind))
            .or(int.map(PatternUnit::Int))
            .or(str.map(PatternUnit::Str));
        pattern_unit
            .clone()
            .then(
                op.then(pattern_unit.clone())
                    .map(|(o, e)| {
                        vec![OpSequenceUnit::Op(o), OpSequenceUnit::Operand(e)]
                    })
                    .repeated()
                    .flatten(),
            )
            .map(|(e, oes)| [vec![OpSequenceUnit::Operand(e)], oes].concat())
    });
    let patterns = pattern
        .separated_by(just(Token::Comma))
        .allow_trailing()
        .at_least(1);
    let forall = just(Token::Forall)
        .ignore_then(indented(
            ident
                .then(
                    just(Token::Colon)
<<<<<<< HEAD
                        .ignore_then(ident.separated_by(just(
                            Token::Op("&".to_string()),
                        )))
=======
                        .ignore_then(
                            ident
                                .separated_by(just(Token::Op("&".to_string()))),
                        )
>>>>>>> 5d3e23dd
                        .or_not(),
                )
                .separated_by(just(Token::Comma))
                .allow_trailing(),
        ))
        .map(|type_variable_names| Forall {
            type_variables: type_variable_names
                .into_iter()
                .map(|(n, t)| (n, t.into_iter().flatten().collect()))
                .collect(),
        });
    let type_ = recursive(|type_| {
        let type_unit = ident.map(TypeUnit::Ident).or(type_
            .clone()
            .delimited_by(open_paren.clone(), just(Token::Paren(')')))
            .map(TypeUnit::Paren));
        let apply = type_
            .separated_by(just(Token::Comma))
            .at_least(1)
            .allow_trailing()
            .delimited_by(just(Token::Paren('[')), just(Token::Paren(']')))
            .map(|es| es.into_iter().map(OpSequenceUnit::Apply).collect());
        type_unit
            .clone()
            .then(
                op.or(just(Token::Bar).map(|_| "|".to_string()))
                    .then(type_unit.clone())
                    .map(|(o, e)| {
                        vec![OpSequenceUnit::Op(o), OpSequenceUnit::Operand(e)]
                    })
                    .or(apply)
                    .repeated()
                    .flatten(),
            )
            .map(|(e, oes)| [vec![OpSequenceUnit::Operand(e)], oes].concat())
    });
    let type_ = type_.then(forall.clone().or_not()).map(|(t, forall)| {
        (
            t,
            forall.unwrap_or_else(|| Forall {
                type_variables: Vec::new(),
            }),
        )
    });
    let variable_decl = recursive(|variable_decl| {
        let expr = recursive(|expr| {
            let lambda = just(Token::Bar)
                .ignore_then(patterns)
                .then_ignore(just(Token::BArrow))
                .then(expr.clone())
                .map(|(pattern, expr)| {
                    let l = pattern.len();
                    FnArm {
                        pattern,
                        expr,
                        pattern_type: vec![None; l],
                    }
                });
            let case = just(Token::Case)
                .or_not()
                .ignore_then(indented(lambda.clone().repeated().at_least(1)))
                .map(ExprUnit::Case);
            let do_ = just(Token::Do)
                .ignore_then(indented(expr.clone().repeated()))
                .map(ExprUnit::Do);
            let expr_unit = do_
                .or(case)
                .or(int.map(ExprUnit::Int))
                .or(str.map(ExprUnit::Str))
                .or(variable_decl.map(ExprUnit::VariableDecl))
                .or(ident_or_op.clone().map(ExprUnit::Ident))
                .or(lambda.map(|a| ExprUnit::Case(vec![a])))
                .or(expr
                    .clone()
                    .delimited_by(open_paren, just(Token::Paren(')')))
                    .map(ExprUnit::Paren));
            let apply = expr
                .separated_by(just(Token::Comma))
                .at_least(1)
                .allow_trailing()
                .delimited_by(
                    just(Token::OpenParenWithoutPad),
                    just(Token::Paren(')')),
                )
                .map(|es| es.into_iter().map(OpSequenceUnit::Apply).collect());
            expr_unit
                .clone()
                .then(
                    op.then(expr_unit.clone())
                        .map(|(o, e)| {
                            vec![
                                OpSequenceUnit::Op(o),
                                OpSequenceUnit::Operand(e),
                            ]
                        })
                        .or(apply)
                        .repeated()
                        .flatten(),
                )
                .map(|(e, oes)| {
                    [vec![OpSequenceUnit::Operand(e)], oes].concat()
                })
        });
        ident_or_op
            .clone()
            .then(just(Token::Colon).ignore_then(type_.clone()).or_not())
            .then_ignore(just(Token::Assign))
            .then(expr)
            .map(|((name, type_annotation), expr)| VariableDecl {
                name,
                type_annotation,
                expr,
            })
    });
    let op_precedence_decl = just(Token::Infixl)
        .map(|_| Associativity::Left)
        .or(just(Token::Infixr).map(|_| Associativity::Right))
        .then(int)
        .then(op)
        .map(|((associativity, i), name)| OpPrecedenceDecl {
            name,
            associativity,
            precedence: i.parse().unwrap(),
        });
    let data_decl_normal = capital_head_ident
        .then(
            ident_or_op
                .clone()
                .separated_by(just(Token::Comma))
                .allow_trailing()
                .delimited_by(
                    just(Token::OpenParenWithoutPad),
                    just(Token::Paren(')')),
                )
                .or_not(),
        )
        .map(|(name, args)| DataDecl {
            name,
            field_len: args.unwrap_or_default().len(),
        });
    let data_decl_infix = ident
        .ignore_then(op)
        .then_ignore(ident)
        .map(|name| DataDecl { name, field_len: 2 });
    let data_decl = just(Token::Data)
        .ignore_then(data_decl_infix.or(data_decl_normal))
        .then_ignore(forall.or_not());
    let type_alias_decl = just(Token::Type)
        .ignore_then(ident)
        .then_ignore(just(Token::Assign))
        .then(type_.clone())
<<<<<<< HEAD
        .map(|(name, body)| {
            Decl::TypeAlias(TypeAliasDecl { name, body })
=======
        .map(|(name, body)| Decl::TypeAlias(TypeAliasDecl { name, body }));
    let interface_decl = ident
        .delimited_by(just(Token::Interface), just(Token::Where))
        .then(indented(
            ident_or_op
                .then_ignore(just(Token::Colon))
                .then(type_)
                .repeated(),
        ))
        .map(|(name, vs)| {
            Decl::Interface(InterfaceDecl {
                name,
                variables: vs
                    .into_iter()
                    .map(|(n, (t, forall))| (n, t, forall))
                    .collect(),
            })
>>>>>>> 5d3e23dd
        });
    let interface_decl = ident
        .delimited_by(just(Token::Interface), just(Token::Where))
        .then(indented(
            ident_or_op
                .then_ignore(just(Token::Colon))
                .then(type_)
                .repeated(),
        ))
        .map(|(name, vs)| {
            Decl::Interface(InterfaceDecl {
                name,
                variables: vs
                    .into_iter()
                    .map(|(n, (t, forall))| (n, t, forall))
                    .collect(),
            })
        });
    variable_decl
        .map(Decl::Variable)
        .or(op_precedence_decl.map(Decl::OpPrecedence))
        .or(data_decl.map(Decl::Data))
        .or(type_alias_decl)
        .or(interface_decl)
        .repeated()
        .at_least(1)
        .then_ignore(end())
}

pub(crate) fn parse(ts: Vec<(Token, Span)>, src: &str, src_len: usize) -> Ast {
    let r =
        parser().parse(Stream::from_iter(src_len..src_len + 1, ts.into_iter()));
    match r {
        Ok(decls) => Ast { decls },
        Err(es) => {
            for e in es {
                let e = e.map(|c| format!("{:?}", c));
                let report =
                    Report::build(ReportKind::Error, (), e.span().start);
                let report = match e.reason() {
                    chumsky::error::SimpleReason::Unclosed {
                        span,
                        delimiter,
                    } => report
                        .with_message(format!(
                            "Unclosed delimiter {}",
                            delimiter.fg(Color::Yellow)
                        ))
                        .with_label(
                            Label::new(span.clone())
                                .with_message(format!(
                                    "Unclosed delimiter {}",
                                    delimiter.fg(Color::Yellow)
                                ))
                                .with_color(Color::Yellow),
                        )
                        .with_label(
                            Label::new(e.span())
                                .with_message(format!(
                                    "Must be closed before this {}",
                                    e.found()
                                        .unwrap_or(&"end of file".to_string())
                                        .fg(Color::Red)
                                ))
                                .with_color(Color::Red),
                        ),
                    chumsky::error::SimpleReason::Unexpected => report
                        .with_message(format!(
                            "{}, expected {}",
                            if e.found().is_some() {
                                "Unexpected token in input"
                            } else {
                                "Unexpected end of input"
                            },
                            if e.expected().len() == 0 {
                                "something else".to_string()
                            } else {
                                e.expected()
                                    .map(|expected| match expected {
                                        Some(expected) => expected.to_string(),
                                        None => "end of input".to_string(),
                                    })
                                    .collect::<Vec<_>>()
                                    .join(", ")
                            }
                        ))
                        .with_label(
                            Label::new(e.span())
                                .with_message(format!(
                                    "Unexpected token {}",
                                    e.found()
                                        .unwrap_or(&"end of file".to_string())
                                        .fg(Color::Red)
                                ))
                                .with_color(Color::Red),
                        ),
                    chumsky::error::SimpleReason::Custom(msg) => {
                        report.with_message(msg).with_label(
                            Label::new(e.span())
                                .with_message(format!("{}", msg.fg(Color::Red)))
                                .with_color(Color::Red),
                        )
                    }
                };
                report.finish().eprint(Source::from(&src)).unwrap();
            }
            std::process::exit(1)
        }
    }
}<|MERGE_RESOLUTION|>--- conflicted
+++ resolved
@@ -170,16 +170,10 @@
             ident
                 .then(
                     just(Token::Colon)
-<<<<<<< HEAD
-                        .ignore_then(ident.separated_by(just(
-                            Token::Op("&".to_string()),
-                        )))
-=======
                         .ignore_then(
                             ident
                                 .separated_by(just(Token::Op("&".to_string()))),
                         )
->>>>>>> 5d3e23dd
                         .or_not(),
                 )
                 .separated_by(just(Token::Comma))
@@ -331,29 +325,7 @@
         .ignore_then(ident)
         .then_ignore(just(Token::Assign))
         .then(type_.clone())
-<<<<<<< HEAD
-        .map(|(name, body)| {
-            Decl::TypeAlias(TypeAliasDecl { name, body })
-=======
         .map(|(name, body)| Decl::TypeAlias(TypeAliasDecl { name, body }));
-    let interface_decl = ident
-        .delimited_by(just(Token::Interface), just(Token::Where))
-        .then(indented(
-            ident_or_op
-                .then_ignore(just(Token::Colon))
-                .then(type_)
-                .repeated(),
-        ))
-        .map(|(name, vs)| {
-            Decl::Interface(InterfaceDecl {
-                name,
-                variables: vs
-                    .into_iter()
-                    .map(|(n, (t, forall))| (n, t, forall))
-                    .collect(),
-            })
->>>>>>> 5d3e23dd
-        });
     let interface_decl = ident
         .delimited_by(just(Token::Interface), just(Token::Where))
         .then(indented(
